--- conflicted
+++ resolved
@@ -144,11 +144,7 @@
               )}
             </If>
 
-<<<<<<< HEAD
-            <CaretSortIcon className="ml-1 h-4 w-4 shrink-0 opacity-50" />
-=======
             <CaretSortIcon className="ml-2 h-4 w-4 shrink-0 opacity-50" />
->>>>>>> 5e8e01e3
           </Button>
         </PopoverTrigger>
 
