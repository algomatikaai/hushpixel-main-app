import * as React from 'react';

import { cn } from '../utils';

type PageStyle = 'sidebar' | 'header' | 'custom';

type PageProps = React.PropsWithChildren<{
  style?: PageStyle;
  contentContainerClassName?: string;
  className?: string;
  sticky?: boolean;
}>;

export function Page(props: PageProps) {
  switch (props.style) {
    case 'sidebar':
      return <PageWithSidebar {...props} />;

    case 'header':
      return <PageWithHeader {...props} />;

    case 'custom':
      return props.children;

    default:
      return <PageWithSidebar {...props} />;
  }
}

function PageWithSidebar(props: PageProps) {
  const { Navigation, Children, MobileNavigation } = getSlotsFromPage(props);

  return (
    <div className={cn('flex', props.className)}>
      {Navigation}

      <div
        className={
          props.contentContainerClassName ??
          'mx-auto flex h-screen w-full flex-col overflow-y-auto px-4 lg:px-0'
        }
      >
        {MobileNavigation}

        <div className={'flex flex-col space-y-4 lg:mt-4 lg:px-4'}>
          {Children}
        </div>
      </div>
    </div>
  );
}

export function PageMobileNavigation(
  props: React.PropsWithChildren<{
    className?: string;
  }>,
) {
  return (
<<<<<<< HEAD
    <div className={cn('w-full py-4 lg:hidden', props.className)}>
=======
    <div className={cn('w-full py-2 lg:hidden', props.className)}>
>>>>>>> 5e8e01e3
      {props.children}
    </div>
  );
}

function PageWithHeader(props: PageProps) {
  const { Navigation, Children, MobileNavigation } = getSlotsFromPage(props);

  return (
    <div className={cn('flex flex-1 flex-col', props.className)}>
      <div
        className={
          props.contentContainerClassName ?? 'flex flex-1 flex-col space-y-4'
        }
      >
        <div
          className={cn(
            'dark:border-primary-900 flex h-14 items-center justify-between px-4 shadow-sm dark:shadow-primary/10 lg:justify-start',
            {
              'sticky top-0 z-10 bg-background/80 backdrop-blur-md':
                props.sticky ?? true,
            },
          )}
        >
          <div
            className={'hidden w-full flex-1 items-center space-x-8 lg:flex'}
          >
            {Navigation}
          </div>

          {MobileNavigation}
        </div>

        <div className={'flex flex-col space-y-8 px-4 py-4 lg:container'}>
          {Children}
        </div>
      </div>
    </div>
  );
}

export function PageBody(
  props: React.PropsWithChildren<{
    className?: string;
  }>,
) {
  const className = cn('w-full flex flex-col flex-1', props.className);

  return <div className={className}>{props.children}</div>;
}

export function PageNavigation(props: React.PropsWithChildren) {
  return <div className={'hidden flex-1 lg:flex'}>{props.children}</div>;
}

export function PageDescription(props: React.PropsWithChildren) {
  return (
    <h2 className={'hidden lg:block'}>
      <span
        className={'text-base font-medium leading-none text-muted-foreground'}
      >
        {props.children}
      </span>
    </h2>
  );
}

export function PageTitle(props: React.PropsWithChildren) {
  return (
    <h1
      className={
        'font-heading text-2xl font-semibold leading-none dark:text-white'
      }
    >
      {props.children}
    </h1>
  );
}

export function PageHeader({
  children,
  title,
  description,
}: React.PropsWithChildren<{
  title?: string | React.ReactNode;
  description?: string | React.ReactNode;
}>) {
  return (
    <div className={'flex items-center justify-between'}>
      {title ? (
        <div className={'flex flex-col space-y-1.5'}>
          <PageTitle>{title}</PageTitle>

          <PageDescription>{description}</PageDescription>
        </div>
      ) : null}

      {children}
    </div>
  );
}

function getSlotsFromPage(props: React.PropsWithChildren) {
  return React.Children.toArray(props.children).reduce<{
    Children: React.ReactElement | null;
    Navigation: React.ReactElement | null;
    MobileNavigation: React.ReactElement | null;
  }>(
    (acc, child) => {
      if (!React.isValidElement(child)) {
        return acc;
      }

      if (child.type === PageNavigation) {
        return {
          ...acc,
          Navigation: child,
        };
      }

      if (child.type === PageMobileNavigation) {
        return {
          ...acc,
          MobileNavigation: child,
        };
      }

      return {
        ...acc,
        Children: child,
      };
    },
    {
      Children: null,
      Navigation: null,
      MobileNavigation: null,
    },
  );
}<|MERGE_RESOLUTION|>--- conflicted
+++ resolved
@@ -56,11 +56,7 @@
   }>,
 ) {
   return (
-<<<<<<< HEAD
-    <div className={cn('w-full py-4 lg:hidden', props.className)}>
-=======
     <div className={cn('w-full py-2 lg:hidden', props.className)}>
->>>>>>> 5e8e01e3
       {props.children}
     </div>
   );
